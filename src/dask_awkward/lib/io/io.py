--- conflicted
+++ resolved
@@ -11,12 +11,8 @@
 from dask.base import flatten, tokenize
 from dask.highlevelgraph import HighLevelGraph
 from dask.utils import funcname, is_integer, parse_bytes
-<<<<<<< HEAD
 from fsspec.core import get_fs_token_paths
 from fsspec.utils import infer_compression, read_block
-=======
-from fsspec.utils import infer_compression
->>>>>>> d8a916be
 
 from dask_awkward.layers import AwkwardBlockwiseLayer, AwkwardInputLayer
 from dask_awkward.layers.layers import AwkwardMaterializedLayer
@@ -32,11 +28,7 @@
     from dask.bag.core import Bag as DaskBag
     from dask.dataframe.core import DataFrame as DaskDataFrame
     from dask.delayed import Delayed
-<<<<<<< HEAD
     from fsspec.spec import AbstractFileSystem
-=======
-    from fsspec.core import AbstractFileSystem
->>>>>>> d8a916be
 
     from dask_awkward.lib.core import Array
 
@@ -586,9 +578,6 @@
     return result
 
 
-<<<<<<< HEAD
-def bytes_reading_ingredients(
-=======
 @dataclass
 class _BytesReadingInstructions:
     fs: AbstractFileSystem
@@ -600,17 +589,12 @@
 
 
 def _bytes_with_sample(
->>>>>>> d8a916be
     fs: AbstractFileSystem,
     paths: list[str],
     compression: str | None,
     delimiter: bytes | None,
     not_zero: bool,
     blocksize: str | int,
-<<<<<<< HEAD
-    sample: str | int,
-) -> tuple[list[tuple], bytes]:
-=======
     sample: str | int | bool,
 ) -> tuple[list[list[_BytesReadingInstructions]], bytes]:
     """Generate instructions for reading bytes from paths in a filesystem.
@@ -647,7 +631,6 @@
         Sample bytes.
 
     """
->>>>>>> d8a916be
     if blocksize is not None:
         if isinstance(blocksize, str):
             blocksize = parse_bytes(blocksize)
@@ -655,12 +638,9 @@
             raise TypeError("blocksize must be an integer")
         blocksize = int(blocksize)
 
-<<<<<<< HEAD
-=======
     if compression == "infer":
         compression = infer_compression(paths[0])
 
->>>>>>> d8a916be
     if blocksize is None:
         offsets = [[0]] * len(paths)
         lengths = [[None]] * len(paths)
@@ -710,11 +690,7 @@
     out = []
     for path, offset, length in zip(paths, offsets, lengths):
         values = [
-<<<<<<< HEAD
-            (
-=======
             _BytesReadingInstructions(
->>>>>>> d8a916be
                 fs,
                 path,
                 compression,
@@ -726,99 +702,6 @@
         ]
         out.append(values)
 
-<<<<<<< HEAD
-    sample_size = parse_bytes(sample) if isinstance(sample, str) else sample
-    with fs.open(paths[0], compression=compression) as f:
-        # read block without seek (because we start at zero)
-        if delimiter is None:
-            sample_bytes = f.read(sample_size)
-        else:
-            sample_buff = f.read(sample_size)
-            while True:
-                new = f.read(sample_size)
-                if not new:
-                    break
-                if delimiter in new:
-                    sample_buff = sample_buff + new.split(delimiter, 1)[0] + delimiter
-                    break
-                sample_buff = sample_buff + new
-            sample_bytes = sample_buff
-
-    rfind = sample_bytes.rfind(delimiter)
-    if rfind > 0:
-        sample_bytes = sample_bytes[:rfind]
-
-    return out, sample_bytes
-
-
-def _string_array_from_bytestring(bytestring, delimiter):
-    buffer = np.frombuffer(bytestring, dtype=np.uint8)
-    array = ak.from_numpy(buffer)
-    array = ak.unflatten(array, len(array))
-    array = ak.enforce_type(array, "string")
-    array_split = ak.str.split_pattern(array, delimiter)
-    lines = array_split[0]
-    if len(lines) == 0:
-        return lines
-    if lines[-1] == "":
-        lines = lines[:-1]
-    return lines
-
-
-class FromTextFn:
-    def __init__(self):
-        pass
-
-    def __call__(self, ingredients: tuple) -> ak.Array:
-        (fs, path, compression, offsets, length, delimiter) = ingredients
-
-        with fs.open(path, compression=compression) as f:
-            if offsets == 0 and length is None:
-                bytestring = f.read()
-            else:
-                bytestring = read_block(f, offsets, length, delimiter)
-
-        return _string_array_from_bytestring(bytestring, delimiter)
-
-
-def from_text(
-    source: str | list[str],
-    blocksize: str | int = "128 MiB",
-    delimiter: bytes = b"\n",
-    sample_size: str | int = "128 KiB",
-    compression: str | None = "infer",
-    storage_options: dict | None = None,
-) -> Array:
-    fs, token, paths = get_fs_token_paths(source, storage_options=storage_options or {})
-
-    token = tokenize(source, token, blocksize, delimiter, sample_size)
-
-    if compression == "infer":
-        compression = infer_compression(paths[0])
-
-    bytes_ingredients, sample_bytes = bytes_reading_ingredients(
-        fs,
-        paths,
-        compression,
-        delimiter,
-        False,
-        blocksize,
-        sample_size,
-    )
-
-    rfind = sample_bytes.rfind(delimiter)
-    if rfind > 0:
-        sample_bytes = sample_bytes[:rfind]
-    meta = typetracer_array(_string_array_from_bytestring(sample_bytes, delimiter))
-
-    return from_map(
-        FromTextFn(),
-        list(flatten(bytes_ingredients)),
-        label="from-text",
-        token=token,
-        meta=meta,
-    )
-=======
     sample_bytes = b""
     if sample:
         sample_size = parse_bytes(sample) if isinstance(sample, str) else sample
@@ -845,4 +728,70 @@
             sample_bytes = sample_bytes[:rfind]
 
     return out, sample_bytes
->>>>>>> d8a916be
+
+
+def _string_array_from_bytestring(bytestring, delimiter):
+    buffer = np.frombuffer(bytestring, dtype=np.uint8)
+    array = ak.from_numpy(buffer)
+    array = ak.unflatten(array, len(array))
+    array = ak.enforce_type(array, "string")
+    array_split = ak.str.split_pattern(array, delimiter)
+    lines = array_split[0]
+    if len(lines) == 0:
+        return lines
+    if lines[-1] == "":
+        lines = lines[:-1]
+    return lines
+
+
+class FromTextFn:
+    def __init__(self):
+        pass
+
+    def __call__(self, bri: _BytesReadingInstructions) -> ak.Array:
+        with bri.fs.open(bri.path, compression=bri.compression) as f:
+            if bri.offset == 0 and bri.length is None:
+                bytestring = f.read()
+            else:
+                bytestring = read_block(f, bri.offset, bri.length, bri.delimiter)
+
+        return _string_array_from_bytestring(bytestring, bri.delimiter)
+
+
+def from_text(
+    source: str | list[str],
+    blocksize: str | int = "128 MiB",
+    delimiter: bytes = b"\n",
+    sample_size: str | int = "128 KiB",
+    compression: str | None = "infer",
+    storage_options: dict | None = None,
+) -> Array:
+    fs, token, paths = get_fs_token_paths(source, storage_options=storage_options or {})
+
+    token = tokenize(source, token, blocksize, delimiter, sample_size)
+
+    if compression == "infer":
+        compression = infer_compression(paths[0])
+
+    bytes_ingredients, sample_bytes = _bytes_with_sample(
+        fs,
+        paths,
+        compression,
+        delimiter,
+        False,
+        blocksize,
+        sample_size,
+    )
+
+    rfind = sample_bytes.rfind(delimiter)
+    if rfind > 0:
+        sample_bytes = sample_bytes[:rfind]
+    meta = typetracer_array(_string_array_from_bytestring(sample_bytes, delimiter))
+
+    return from_map(
+        FromTextFn(),
+        list(flatten(bytes_ingredients)),
+        label="from-text",
+        token=token,
+        meta=meta,
+    )