--- conflicted
+++ resolved
@@ -342,12 +342,8 @@
         compute=False,
     )
     s.compute()
-<<<<<<< HEAD
     suffix = "gz" if compression == "gzip" else compression
     r = dak.from_json(os.path.join(tdir, f"*.json.{suffix}"))
-    assert_eq(x, r)
-=======
-    r = dak.from_json(os.path.join(tdir, "*.json.gz"))
     assert_eq(x, r)
 
 
@@ -398,5 +394,4 @@
     dd = dak.to_dataframe(daa, optimize_graph=optimize_graph)
     df = ak.to_dataframe(caa)
 
-    assert_eq(dd, df, check_index=False)
->>>>>>> cd3020c1
+    assert_eq(dd, df, check_index=False)